DOCKER_REGISTRY ?= ghcr.io
BASE_IMAGE_REGISTRY ?= cgr.dev

DOCKER_REPO ?= kagent-dev/kagent

HELM_REPO ?= oci://ghcr.io/kagent-dev
HELM_ACTION=upgrade --install

KIND_CLUSTER_NAME ?= kagent
KIND_IMAGE_VERSION ?= 1.34.0
KIND_CREATE_CMD ?= "kind create cluster --name $(KIND_CLUSTER_NAME) --image kindest/node:v$(KIND_IMAGE_VERSION) --config ./scripts/kind/kind-config.yaml"

BUILD_DATE := $(shell date -u '+%Y-%m-%d')
GIT_COMMIT := $(shell git rev-parse --short HEAD || echo "unknown")
VERSION ?= $(shell git describe --tags --always --dirty 2>/dev/null | sed 's/-dirty//' | grep v || echo "v0.0.0-$(GIT_COMMIT)")

# Version information for the build
LDFLAGS := -X github.com/kagent-dev/tools/internal/version.Version=$(VERSION) -X github.com/kagent-dev/tools/internal/version.GitCommit=$(GIT_COMMIT) -X github.com/kagent-dev/tools/internal/version.BuildDate=$(BUILD_DATE)

## Location to install dependencies to
LOCALBIN ?= $(shell pwd)/bin
PATH := $(HOME)/local/bin:/opt/homebrew/bin/:$(LOCALBIN):$(PATH)
HELM_DIST_FOLDER ?= $(shell pwd)/dist

.PHONY: clean
clean:
	rm -rf ./bin/kagent-tools-*
	rm -rf $(HOME)/.local/bin/kagent-tools-*

.PHONY: fmt
fmt: ## Run go fmt against code.
	go fmt ./...

.PHONY: vet
vet: ## Run go vet against code.
	go vet ./...

.PHONY: lint
lint: golangci-lint ## Run golangci-lint linter
	$(GOLANGCI_LINT) run --build-tags=test

.PHONY: lint-fix
lint-fix: golangci-lint ## Run golangci-lint linter and perform fixes
	$(GOLANGCI_LINT) run --build-tags=test --fix

.PHONY: lint-config
lint-config: golangci-lint ## Verify golangci-lint linter configuration
	$(GOLANGCI_LINT) config verify

.PHONY: govulncheck
govulncheck:
	$(call go-install-tool,bin/govulncheck,golang.org/x/vuln/cmd/govulncheck,latest)
	./bin/govulncheck-latest ./...

.PHONY: tidy
tidy: ## Run go mod tidy to ensure dependencies are up to date.
	go mod tidy

.PHONY: test
test: build lint ## Run all tests with build, lint, and coverage
	go test -tags=test -v -cover ./pkg/... ./internal/...

.PHONY: test-only
test-only: ## Run tests only (without build/lint for faster iteration)
	go test -tags=test -v -cover ./pkg/... ./internal/...

.PHONY: e2e
e2e: test retag
	go test -v -tags=test -cover ./test/e2e/ -timeout 5m

bin/kagent-tools-linux-amd64:
	CGO_ENABLED=0 GOOS=linux GOARCH=amd64 go build -ldflags "$(LDFLAGS)" -o bin/kagent-tools-linux-amd64 ./cmd

bin/kagent-tools-linux-amd64.sha256: bin/kagent-tools-linux-amd64
	sha256sum bin/kagent-tools-linux-amd64 > bin/kagent-tools-linux-amd64.sha256

bin/kagent-tools-linux-arm64:
	CGO_ENABLED=0 GOOS=linux GOARCH=arm64 go build -ldflags "$(LDFLAGS)" -o bin/kagent-tools-linux-arm64 ./cmd

bin/kagent-tools-linux-arm64.sha256: bin/kagent-tools-linux-arm64
	sha256sum bin/kagent-tools-linux-arm64 > bin/kagent-tools-linux-arm64.sha256

bin/kagent-tools-darwin-amd64:
	CGO_ENABLED=0 GOOS=darwin GOARCH=amd64 go build -ldflags "$(LDFLAGS)" -o bin/kagent-tools-darwin-amd64 ./cmd

bin/kagent-tools-darwin-amd64.sha256: bin/kagent-tools-darwin-amd64
	sha256sum bin/kagent-tools-darwin-amd64 > bin/kagent-tools-darwin-amd64.sha256

bin/kagent-tools-darwin-arm64:
	CGO_ENABLED=0 GOOS=darwin GOARCH=arm64 go build -ldflags "$(LDFLAGS)" -o bin/kagent-tools-darwin-arm64 ./cmd

bin/kagent-tools-darwin-arm64.sha256: bin/kagent-tools-darwin-arm64
	sha256sum bin/kagent-tools-darwin-arm64 > bin/kagent-tools-darwin-arm64.sha256

bin/kagent-tools-windows-amd64.exe:
	CGO_ENABLED=0 GOOS=windows GOARCH=amd64 go build -ldflags "$(LDFLAGS)" -o bin/kagent-tools-windows-amd64.exe ./cmd

bin/kagent-tools-windows-amd64.exe.sha256: bin/kagent-tools-windows-amd64.exe
	sha256sum bin/kagent-tools-windows-amd64.exe > bin/kagent-tools-windows-amd64.exe.sha256

.PHONY: build
build: $(LOCALBIN) clean bin/kagent-tools-linux-amd64.sha256 bin/kagent-tools-linux-arm64.sha256 bin/kagent-tools-darwin-amd64.sha256 bin/kagent-tools-darwin-arm64.sha256 bin/kagent-tools-windows-amd64.exe.sha256
build:
	@echo "Build complete. Binaries are available in the bin/ directory."
	ls -lt bin/kagent-tools-*

.PHONY: run
run: docker-build
	@echo "Running tool server on http://localhost:8084/mcp ..."
	@echo "Use:  npx @modelcontextprotocol/inspector to connect to the tool server"
	@docker run --rm --net=host -p 8084:8084 -e OPENAI_API_KEY=$(OPENAI_API_KEY) -v $(HOME)/.kube:/home/nonroot/.kube -e KAGENT_TOOLS_PORT=8084 $(TOOLS_IMG) -- --kubeconfig /root/.kube/config

.PHONY: retag
retag: docker-build helm-version
	@echo "Check Kind cluster $(KIND_CLUSTER_NAME) exists"
	kind get clusters | grep -q $(KIND_CLUSTER_NAME) || bash -c $(KIND_CREATE_CMD)
	@echo "Retagging tools image to $(RETAGGED_TOOLS_IMG)"
	docker tag $(TOOLS_IMG) $(RETAGGED_TOOLS_IMG)
	kind load docker-image --name $(KIND_CLUSTER_NAME) $(RETAGGED_TOOLS_IMG)

TOOLS_IMAGE_NAME ?= tools
TOOLS_IMAGE_TAG ?= $(VERSION)
TOOLS_IMG ?= $(DOCKER_REGISTRY)/$(DOCKER_REPO)/$(TOOLS_IMAGE_NAME):$(TOOLS_IMAGE_TAG)

RETAGGED_DOCKER_REGISTRY = cr.kagent.dev
RETAGGED_TOOLS_IMG = $(RETAGGED_DOCKER_REGISTRY)/$(DOCKER_REPO)/$(TOOLS_IMAGE_NAME):$(TOOLS_IMAGE_TAG)

LOCALARCH ?= $(shell uname -m | sed 's/x86_64/amd64/' | sed 's/aarch64/arm64/')

#buildx settings
BUILDKIT_VERSION = v0.23.0
BUILDX_NO_DEFAULT_ATTESTATIONS=1
BUILDX_BUILDER_NAME ?= kagent-builder-$(BUILDKIT_VERSION)

DOCKER_BUILDER ?= docker buildx
DOCKER_BUILD_ARGS ?= --pull --load --platform linux/$(LOCALARCH) --builder $(BUILDX_BUILDER_NAME)

# tools image build args
TOOLS_ISTIO_VERSION ?= 1.28.1
TOOLS_ARGO_ROLLOUTS_VERSION ?= 1.8.3
TOOLS_KUBECTL_VERSION ?= 1.34.2
TOOLS_HELM_VERSION ?= 3.19.0
<<<<<<< HEAD
TOOLS_CILIUM_VERSION ?= 0.18.7
TOOLS_LINKERD_VERSION ?= edge-25.11.3
=======
TOOLS_CILIUM_VERSION ?= 0.18.9
>>>>>>> 9cc60665

# build args
TOOLS_IMAGE_BUILD_ARGS =  --build-arg VERSION=$(VERSION)
TOOLS_IMAGE_BUILD_ARGS += --build-arg LDFLAGS="$(LDFLAGS)"
TOOLS_IMAGE_BUILD_ARGS += --build-arg LOCALARCH=$(LOCALARCH)
TOOLS_IMAGE_BUILD_ARGS += --build-arg TOOLS_ISTIO_VERSION=$(TOOLS_ISTIO_VERSION)
TOOLS_IMAGE_BUILD_ARGS += --build-arg TOOLS_ARGO_ROLLOUTS_VERSION=$(TOOLS_ARGO_ROLLOUTS_VERSION)
TOOLS_IMAGE_BUILD_ARGS += --build-arg TOOLS_KUBECTL_VERSION=$(TOOLS_KUBECTL_VERSION)
TOOLS_IMAGE_BUILD_ARGS += --build-arg TOOLS_HELM_VERSION=$(TOOLS_HELM_VERSION)
TOOLS_IMAGE_BUILD_ARGS += --build-arg TOOLS_CILIUM_VERSION=$(TOOLS_CILIUM_VERSION)
TOOLS_IMAGE_BUILD_ARGS += --build-arg TOOLS_LINKERD_VERSION=$(TOOLS_LINKERD_VERSION)

.PHONY: buildx-create
buildx-create:
	docker buildx inspect $(BUILDX_BUILDER_NAME) 2>&1 > /dev/null || \
	docker buildx create --name $(BUILDX_BUILDER_NAME) --platform linux/amd64,linux/arm64 --driver docker-container --use || true

.PHONY: docker-build  # build tools image
docker-build: fmt buildx-create
	$(DOCKER_BUILDER) build $(DOCKER_BUILD_ARGS) $(TOOLS_IMAGE_BUILD_ARGS) -t $(TOOLS_IMG) -f Dockerfile ./

.PHONY: docker-build  # build tools image for amd64 and arm64
docker-build-all: fmt buildx-create
docker-build-all: DOCKER_BUILD_ARGS = --progress=plain --builder $(BUILDX_BUILDER_NAME) --platform linux/amd64,linux/arm64 --output type=tar,dest=/dev/null
docker-build-all:
	$(DOCKER_BUILDER) build $(DOCKER_BUILD_ARGS) $(TOOLS_IMAGE_BUILD_ARGS) -f Dockerfile ./

.PHONY: helm-version
helm-version:
	VERSION=$(VERSION) envsubst < helm/kagent-tools/Chart-template.yaml > helm/kagent-tools/Chart.yaml
	mkdir -p $(HELM_DIST_FOLDER)
	helm package -d $(HELM_DIST_FOLDER) helm/kagent-tools

.PHONY: helm-uninstall
helm-uninstall:
	helm uninstall kagent --namespace kagent --kube-context kind-$(KIND_CLUSTER_NAME) --wait

.PHONY: helm-install
helm-install: helm-version
	helm $(HELM_ACTION) kagent-tools ./helm/kagent-tools \
		--kube-context kind-$(KIND_CLUSTER_NAME) \
		--namespace kagent \
		--create-namespace \
		--history-max 2    \
		--timeout 5m       \
		-f ./scripts/kind/test-values.yaml \
		--set tools.image.registry=$(RETAGGED_DOCKER_REGISTRY) \
		--wait

.PHONY: helm-publish
helm-publish: helm-version
	helm push $(HELM_DIST_FOLDER)/kagent-tools-$(VERSION).tgz $(HELM_REPO)/tools/helm

.PHONY: helm-test
helm-test: helm-version
	mkdir -p tmp
	helm plugin ls | grep unittest || helm plugin install https://github.com/helm-unittest/helm-unittest.git
	helm unittest helm/kagent-tools

.PHONY: create-kind-cluster
create-kind-cluster:
	docker pull kindest/node:v$(KIND_IMAGE_VERSION) || true
	bash -c $(KIND_CREATE_CMD)

.PHONY: delete-kind-cluster
delete-kind-cluster:
	kind delete cluster --name $(KIND_CLUSTER_NAME)

.PHONY: kind-update-kagent
kind-update-kagent:  retag
	kubectl patch --namespace kagent deployment/kagent --type='json' -p='[{"op": "replace", "path": "/spec/template/spec/containers/3/image", "value": "$(RETAGGED_TOOLS_IMG)"}]'

.PHONY: otel-local
otel-local:
	docker rm -f jaeger-desktop || true
	docker run -d --name jaeger-desktop --restart=always -p 16686:16686 -p 4317:4317 -p 4318:4318 jaegertracing/jaeger:2.7.0
	open http://localhost:16686/

.PHONY: tools-install
tools-install: clean
	mkdir -p $(HOME)/.local/bin
	go build -ldflags "$(LDFLAGS)" -o $(LOCALBIN)/kagent-tools ./cmd
	go build -ldflags "$(LDFLAGS)" -o $(HOME)/.local/bin/kagent-tools ./cmd
	$(HOME)/.local/bin/kagent-tools --version

.PHONY: run-agentgateway
run-agentgateway: tools-install
	open http://localhost:15000/ui
	cd scripts \
	&& agentgateway -f agentgateway-config-tools.yaml

.PHONY: report/image-cve
report/image-cve: docker-build govulncheck
	echo "Running CVE scan :: CVE -> CSV ... reports/$(SEMVER)/"
	grype docker:$(TOOLS_IMG) -o template -t reports/cve-report.tmpl --file reports/$(SEMVER)/tools-cve.csv

## Tool Binaries
## Location to install dependencies t

# check-release-version checks if a tool version matches the latest GitHub release
# $1 - variable name (e.g., TOOLS_ISTIO_VERSION)
# $2 - current version value
# $3 - GitHub repo (e.g., istio/istio)
define check-release-version
@LATEST=$$(gh release list --repo $(3) --json tagName,isLatest | jq -r '.[] | select(.isLatest==true) | .tagName'); \
if [ "$(2)" = "$${LATEST#v}" ]; then \
	echo "✅ $(1)=$(2) == $$LATEST"; \
else \
	echo "❌ $(1)=$(2) != $$LATEST"; \
fi
endef

define check-go-version
@CURRENT_GO=$$(awk '/^go / { print $$2 }' go.mod); \
LATEST_GO=$$(curl -ks 'https://go.dev/VERSION?m=text' 2>/dev/null | head -1 | sed 's/^go//' || echo "unknown"); \
if [ "$$CURRENT_GO" = "$$LATEST_GO" ]; then \
	echo "✅ GO_VERSION=$$CURRENT_GO == $$LATEST_GO"; \
else \
	echo "❌ GO_VERSION=$$CURRENT_GO != $$LATEST_GO"; \
fi
endef

.PHONY: check-releases
check-releases:
	@echo "Checking tool versions against latest releases..."
	@echo ""
	$(call check-go-version)
	$(call check-release-version,TOOLS_ARGO_ROLLOUTS_VERSION,$(TOOLS_ARGO_ROLLOUTS_VERSION),argoproj/argo-rollouts)
	$(call check-release-version,TOOLS_CILIUM_VERSION,$(TOOLS_CILIUM_VERSION),cilium/cilium-cli)
	$(call check-release-version,TOOLS_ISTIO_VERSION,$(TOOLS_ISTIO_VERSION),istio/istio)
	$(call check-release-version,TOOLS_HELM_VERSION,$(TOOLS_HELM_VERSION),helm/helm)
	$(call check-release-version,TOOLS_KUBECTL_VERSION,$(TOOLS_KUBECTL_VERSION),kubernetes/kubernetes)

.PHONY: $(LOCALBIN)
$(LOCALBIN):
	mkdir -p $(LOCALBIN)

GOLANGCI_LINT = $(LOCALBIN)/golangci-lint
GOLANGCI_LINT_VERSION ?= v1.63.4

.PHONY: golangci-lint
golangci-lint: $(GOLANGCI_LINT) ## Download golangci-lint locally if necessary.
$(GOLANGCI_LINT): $(LOCALBIN)
	$(call go-install-tool,$(GOLANGCI_LINT),github.com/golangci/golangci-lint/cmd/golangci-lint,$(GOLANGCI_LINT_VERSION))

# go-install-tool will 'go install' any package with custom target and name of binary, if it doesn't exist
# $1 - target path with name of binary
# $2 - package url which can be installed
# $3 - specific version of package
define go-install-tool
@[ -f "$(1)-$(3)" ] || { \
set -e; \
package=$(2)@$(3) ;\
echo "Downloading $${package}" ;\
rm -f $(1) || true ;\
GOBIN=$(LOCALBIN) go install $${package} ;\
mv $(1) $(1)-$(3) ;\
} ;\
ln -sf $(1)-$(3) $(1)
endef<|MERGE_RESOLUTION|>--- conflicted
+++ resolved
@@ -140,12 +140,8 @@
 TOOLS_ARGO_ROLLOUTS_VERSION ?= 1.8.3
 TOOLS_KUBECTL_VERSION ?= 1.34.2
 TOOLS_HELM_VERSION ?= 3.19.0
-<<<<<<< HEAD
 TOOLS_CILIUM_VERSION ?= 0.18.7
 TOOLS_LINKERD_VERSION ?= edge-25.11.3
-=======
-TOOLS_CILIUM_VERSION ?= 0.18.9
->>>>>>> 9cc60665
 
 # build args
 TOOLS_IMAGE_BUILD_ARGS =  --build-arg VERSION=$(VERSION)
